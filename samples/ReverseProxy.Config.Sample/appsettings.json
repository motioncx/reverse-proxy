--- conflicted
+++ resolved
@@ -108,22 +108,6 @@
         "HttpClient": { // Configuration of HttpClient instance used to contact destinations
           "SSLProtocols": "Tls13",
           "DangerousAcceptAnyServerCertificate": true, // Disables destination cert validation
-<<<<<<< HEAD
-          /* --Disabled in this sample as it requires certs to be present--
-          "ClientCertificate": { // Specifies a client certificate to be used
-            // From a file, use...
-            "Path ": "mycert.pfx",
-            "KeyPath ": null,
-            "Password ": "myPassword1234",
-            // From the cert store, use...
-            "Subject ": null,
-            "Store ": null,
-            "Location ": null,
-            "AllowInvalid ": null
-          },
-*/
-=======
->>>>>>> cf3b6e17
           "MaxConnectionsPerServer": 1024, // Destination server can further limit this number
           "EnableMultipleHttp2Connections": true,
           "RequestHeaderEncoding": "Latin1" // How to interpret non ASCII characters in header values
